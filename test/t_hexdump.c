--- conflicted
+++ resolved
@@ -1,8 +1,4 @@
 // test harness for hexdump
-<<<<<<< HEAD
-
-=======
->>>>>>> 6ccae33c
 #include <stdio.h>
 #include <stdint.h>
 #include <assert.h>
